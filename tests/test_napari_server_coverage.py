--- conflicted
+++ resolved
@@ -24,10 +24,7 @@
     session_information,
     set_active_layer,
     set_ndisplay,
-<<<<<<< HEAD
-=======
     init_viewer,
->>>>>>> 4d655ed9
 )
 
 
