--- conflicted
+++ resolved
@@ -218,14 +218,8 @@
     @pytest.mark.asyncio
     async def test_external_viewer_detection_real(self, real_viewer, qtbot):
         """Test detecting a real external viewer."""
-<<<<<<< HEAD
-        from napari_mcp_bridge.widget import MCPControlWidget
-
-        from napari_mcp import server as napari_mcp_server
-=======
         from napari_mcp import server as napari_mcp_server
         from napari_mcp.widget import MCPControlWidget
->>>>>>> 1101befa
 
         # Create and start bridge server
         widget = MCPControlWidget(napari_viewer=real_viewer)
