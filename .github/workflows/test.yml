name: Tests

on:
  push:
    branches: [main, develop, feat/*]
  pull_request:
    branches: [main, develop]
  workflow_dispatch:
  workflow_call:
<<<<<<< HEAD
  inputs:
    python-versions:
      description: 'JSON array of Python versions for the matrix'
      required: false
      type: string
      default: '["3.10","3.11","3.12","3.13"]'
    run-benchmarks:
      description: 'Run the optional benchmark job'
      required: false
      type: boolean
      default: false
  secrets:
    CODECOV_TOKEN:
      required: false
=======
    inputs:
      python-versions:
        description: 'JSON array of Python versions for the matrix'
        required: false
        type: string
        default: '["3.10","3.11","3.12","3.13"]'
      run-benchmarks:
        description: 'Run the optional benchmark job'
        required: false
        type: boolean
        default: false
    secrets:
      CODECOV_TOKEN:
        required: false
>>>>>>> 98506780


concurrency:
  group: ${{ github.workflow }}-${{ github.ref }}
  cancel-in-progress: true

env:
  UV_CACHE_DIR: ~/.cache/uv
  PYTEST_CACHE_DIR: .pytest_cache
  PIP_DISABLE_PIP_VERSION_CHECK: 1

jobs:
  # Quick smoke tests for fast feedback
  smoke-tests:
    runs-on: ubuntu-latest
    timeout-minutes: 5
    steps:
    - uses: actions/checkout@v4

    - name: Set up Python
      uses: actions/setup-python@v5
      with:
        python-version: "3.11"

    - name: Install uv
      uses: astral-sh/setup-uv@v4
      with:
        enable-cache: true
        cache-suffix: "smoke"

    - name: Setup Qt libraries
      uses: tlambert03/setup-qt-libs@v1

    - name: Install dependencies
      run: |
        uv sync --extra test

    - name: Test with tox
      uses: aganders3/headless-gui@v1
      with:
        run: uv run pytest tests/test_tools.py::test_all_tools_end_to_end -v -x

  # Main test suite - runs ALL tests including GUI on ALL platforms
  test-all-platforms:
    needs: smoke-tests
    runs-on: ${{ matrix.os }}
    timeout-minutes: 30
    strategy:
      fail-fast: false
      matrix:
        os: [ubuntu-latest]
        python-version: ["3.10", "3.11", "3.12", "3.13"]
        include:
          # Test macOS and Windows on Python 3.13
          - os: macos-latest
            python-version: "3.13"
          - os: windows-latest
            python-version: "3.13"

    steps:
    - uses: actions/checkout@v4

    - name: Set up Python ${{ matrix.python-version }}
      uses: actions/setup-python@v5
      with:
        python-version: ${{ matrix.python-version }}

    - name: Cache test results
      uses: actions/cache@v4
      with:
        path: |
          .pytest_cache
          .coverage.*
        key: test-cache-${{ matrix.os }}-py${{ matrix.python-version }}-${{ hashFiles('tests/**/*.py') }}
        restore-keys: |
          test-cache-${{ matrix.os }}-py${{ matrix.python-version }}-

    - name: Install uv
      uses: astral-sh/setup-uv@v6
      with:
        python-version: ${{ matrix.python-version }}
        enable-cache: true
        cache-suffix: "${{ matrix.os }}-py${{ matrix.python-version }}"

    # Platform-specific Qt/display setup (following napari's approach)
    - name: Setup Qt libraries (Linux only)
      if: matrix.os == 'ubuntu-latest'
      uses: tlambert03/setup-qt-libs@v1

    - name: Setup headless display (All platforms)
      uses: pyvista/setup-headless-display-action@v4.2
      with:
        qt: true
        wm: herbstluftwm

    - name: Install dependencies
      run: |
        uv sync --all-extras
        uv pip install pytest-qt pytest-asyncio pytest-xdist pytest-timeout

    - name: Test with tox
      uses: aganders3/headless-gui@v1
      with:
        run: |
          uv run pytest tests/ --verbose --dist loadscope --cov=napari_mcp --cov-report=xml --cov-report=term-missing --cov-fail-under=65 --durations=20 --timeout=60

    - name: Upload coverage
      if: matrix.os == 'ubuntu-latest' && matrix.python-version == '3.13'
      uses: codecov/codecov-action@v5
      with:
        token: ${{ secrets.CODECOV_TOKEN }}
        fail_ci_if_error: false
        flags: unittests

    - name: Upload test results
      if: always()
      uses: actions/upload-artifact@v4
      with:
        name: test-results-${{ matrix.os }}-py${{ matrix.python-version }}
        path: |
          .coverage
          coverage.xml
          pytest-report.html
        retention-days: 7

  # Code quality checks
  quality:
    runs-on: ubuntu-latest
    timeout-minutes: 10
    steps:
    - uses: actions/checkout@v4

    - name: Set up Python
      uses: actions/setup-python@v5
      with:
        python-version: "3.11"

    - name: Install uv
      uses: astral-sh/setup-uv@v6
      with:
        python-version: "3.11"
        enable-cache: true

    - name: Install dependencies
      run: |
        uv pip install --system ruff mypy types-Pillow bandit "safety<4.0"

    - name: Run quality checks
      run: |
        echo "::group::Ruff Linting"
        ruff check src/ tests/ --output-format=github
        echo "::endgroup::"

        echo "::group::Ruff Formatting"
        ruff format --check src/ tests/
        echo "::endgroup::"

        echo "::group::Type Checking"
        mypy src/napari_mcp/ --ignore-missing-imports || true
        echo "::endgroup::"

        echo "::group::Security Scan"
        bandit -r src/ --skip B110,B101,B102,B307 -f json || true
        safety check || true
        echo "::endgroup::"

  # Performance benchmarks (optional, runs on main only)
  benchmarks:
    if: github.ref == 'refs/heads/main'
    runs-on: ubuntu-latest
    timeout-minutes: 20
    steps:
    - uses: actions/checkout@v4

    - name: Set up Python
      uses: actions/setup-python@v5
      with:
        python-version: "3.11"

    - name: Install uv
      uses: astral-sh/setup-uv@v6
      with:
        python-version: "3.11"
        enable-cache: true

    - name: Install dependencies
      run: |
        uv sync --extra test
      
    - name: Setup Qt libraries (Linux only)
      uses: tlambert03/setup-qt-libs@v1

    - name: Setup headless display
      uses: pyvista/setup-headless-display-action@v4.2
      with:
        qt: true
        wm: herbstluftwm

    - name: Run benchmarks
      uses: aganders3/headless-gui@v1
      with:
        run: uv run pytest tests/test_performance.py --verbose --benchmark-only --benchmark-json=benchmark.json --benchmark-autosave

    - name: Store benchmark results
      uses: benchmark-action/github-action-benchmark@v1
      with:
        tool: 'pytest'
        output-file-path: benchmark.json
        github-token: ${{ secrets.GITHUB_TOKEN }}
        auto-push: false

  # Final status check
  test-status:
    if: always()
    needs: [smoke-tests, test-all-platforms, quality]
    runs-on: ubuntu-latest
    steps:
    - name: Check test status
      run: |
        if [[ "${{ needs.smoke-tests.result }}" == "failure" || \
              "${{ needs.test-all-platforms.result }}" == "failure" || \
              "${{ needs.quality.result }}" == "failure" ]]; then
          echo "Tests failed!"
          exit 1
        fi
        echo "All tests passed!"<|MERGE_RESOLUTION|>--- conflicted
+++ resolved
@@ -7,22 +7,6 @@
     branches: [main, develop]
   workflow_dispatch:
   workflow_call:
-<<<<<<< HEAD
-  inputs:
-    python-versions:
-      description: 'JSON array of Python versions for the matrix'
-      required: false
-      type: string
-      default: '["3.10","3.11","3.12","3.13"]'
-    run-benchmarks:
-      description: 'Run the optional benchmark job'
-      required: false
-      type: boolean
-      default: false
-  secrets:
-    CODECOV_TOKEN:
-      required: false
-=======
     inputs:
       python-versions:
         description: 'JSON array of Python versions for the matrix'
@@ -37,7 +21,6 @@
     secrets:
       CODECOV_TOKEN:
         required: false
->>>>>>> 98506780
 
 
 concurrency:
