--- conflicted
+++ resolved
@@ -234,11 +234,7 @@
         name: benchmark-json
         path: benchmark.json
         retention-days: 7
-<<<<<<< HEAD
-
-=======
-        
->>>>>>> 4d655ed9
+
     - name: Store benchmark results
       uses: benchmark-action/github-action-benchmark@v1
       with:
@@ -248,10 +244,6 @@
         auto-push: true
         gh-pages-branch: gh-pages
         benchmark-data-dir-path: benchmark-data
-<<<<<<< HEAD
-        save-data-file: latest.json
-=======
->>>>>>> 4d655ed9
         comment-on-alert: true
         alert-threshold: '150%'
         fail-on-alert: false
